--- conflicted
+++ resolved
@@ -930,8 +930,6 @@
             items,
         );
     }
-<<<<<<< HEAD
-=======
     // Returns true if caller should skip rendering this frame (a future frame is scheduled).
     pub(crate) fn handle_paste_burst_tick(&mut self, frame_requester: FrameRequester) -> bool {
         if self.bottom_pane.flush_paste_burst_if_due() {
@@ -949,7 +947,6 @@
             false
         }
     }
->>>>>>> 8d11ebe0
 
     fn flush_active_exec_cell(&mut self) {
         if let Some(active) = self.active_exec_cell.take() {
